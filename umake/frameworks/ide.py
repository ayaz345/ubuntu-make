--- conflicted
+++ resolved
@@ -483,21 +483,6 @@
                          icon_filename='product.png')
 
 
-<<<<<<< HEAD
-class Rider(BaseJetBrains):
-    """The JetBrains  cross-platform .NET IDE"""
-    download_keyword = 'RD'
-    executable = "rider.sh"
-
-    def __init__(self, category):
-        super().__init__(name="Rider",
-                         description=_("The JetBrains cross-platform .NET IDE"),
-                         category=category, only_on_archs=['i386', 'amd64'],
-                         packages_requirements=['mono-devel'],
-                         dir_to_decompress_in_tarball='Rider-*',
-                         desktop_filename='jetbrains-rider.desktop',
-                         icon_filename='rider.png')
-=======
 class GogLand(BaseJetBrains):
     """The JetBrains GogLand IDE"""
     download_keyword = 'GO'
@@ -511,9 +496,23 @@
                          dir_to_decompress_in_tarball='Gogland-*',
                          desktop_filename='jetbrains-gogland.desktop',
                          icon_filename='gogland.png')
->>>>>>> c386da6f
-
-
+
+
+class Rider(BaseJetBrains):
+    """The JetBrains  cross-platform .NET IDE"""
+    download_keyword = 'RD'
+    executable = "rider.sh"
+
+    def __init__(self, category):
+        super().__init__(name="Rider",
+                         description=_("The JetBrains cross-platform .NET IDE"),
+                         category=category, only_on_archs=['i386', 'amd64'],
+                         packages_requirements=['mono-devel'],
+                         dir_to_decompress_in_tarball='Rider-*',
+                         desktop_filename='jetbrains-rider.desktop',
+                         icon_filename='rider.png')                         
+                         
+                         
 class Arduino(umake.frameworks.baseinstaller.BaseInstaller):
     """The Arduino Software distribution."""
 
