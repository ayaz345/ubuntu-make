name: ubuntu-make
version: 'master'
summary: Setup your development environment on ubuntu easily
description: |
  Ubuntu Make provides a set of functionality to setup,
  maintain and personalize your developer environment easily. It will handle
  all dependencies, even those which aren't in Ubuntu itself, and install
  latest versions of the desired and recommended tools.
  .
  This is the latest master from ubuntu make, freshly built from
  https://github.com/ubuntu/ubuntu-make. It may contain even unreleased
  features!
grade: stable
confinement: classic

apps:
  umake:
    command: bin/umake
    completer: umake-completion
    environment:
      PATH: $SNAP/usr/bin:$SNAP/bin/:$PATH
      PYTHONPATH: $SNAP/usr/lib/python3.5/site-packages:$SNAP/usr/lib/python3.5/dist-packages:$PYTHONPATH

parts:
  umake:
    source: .
    plugin: python
    organize:
      lib/python3/dist-packages/umake: lib/python3.5/site-packages/umake
    build-packages:
      - gettext
      - python3
      - python3-apt
      - python3-argcomplete
      - python3-bs4
      - python3-gi
      - python3-gnupg
      - python3-setuptools
      - python3-nose
      - python3-nose-cov
      - python3-nose-json
      - python3-pep8
      - python3-pexpect
      - python3-progressbar
      - python3-yaml
      - python3-requests
      - python3-xdg
      - dbus-x11
      - fakeroot
      - help2man
    stage-packages:
      - gir1.2-gtk-3.0
      - gir1.2-glib-2.0
      - python3
      - python3-apt
      - python3-argcomplete
      - python3-bs4
      - python3-gi
      - python3-gnupg
      - python3-progressbar
      - python3-yaml
      - python3-requests
      - python3-xdg
      - libc6
      - libuuid1
      - libreadline6
      - libtinfo5
      - libselinux1
      - libpcre3
      - libudev1
      - zlib1g
      - libbz2-1.0
      - libgcc1
<<<<<<< HEAD
      - liblzma5
  umake-completion:
    plugin: dump
    source: snap
    stage:
      - umake-completion
=======
      - liblzma5
>>>>>>> 60f19701
<|MERGE_RESOLUTION|>--- conflicted
+++ resolved
@@ -71,13 +71,9 @@
       - zlib1g
       - libbz2-1.0
       - libgcc1
-<<<<<<< HEAD
       - liblzma5
   umake-completion:
     plugin: dump
     source: snap
     stage:
-      - umake-completion
-=======
-      - liblzma5
->>>>>>> 60f19701
+      - umake-completion