# -*- coding: utf-8 -*-
# Copyright (C) 2014 Canonical
#
# Authors:
#  Didier Roche
#  Tin Tvrtković
#
# This program is free software; you can redistribute it and/or modify it under
# the terms of the GNU General Public License as published by the Free Software
# Foundation; version 3.
#
# This program is distributed in the hope that it will be useful, but WITHOUT
# ANY WARRANTY; without even the implied warranty of MERCHANTABILITY or FITNESS
# FOR A PARTICULAR PURPOSE.  See the GNU General Public License for more
# details.
#
# You should have received a copy of the GNU General Public License along with
# this program; if not, write to the Free Software Foundation, Inc.,
# 51 Franklin Street, Fifth Floor, Boston, MA 02110-1301 USA

"""Tests for ides"""

from . import ContainerTests
import os
import pexpect

from ..large import test_ide
from ..tools import get_data_dir, swap_file_and_restore, UMAKE, spawn_process


class EclipseJavaIDEInContainer(ContainerTests, test_ide.EclipseJavaIDETests):
    """This will test the eclipse IDE integration inside a container"""

    TIMEOUT_START = 20
    TIMEOUT_STOP = 10

    def setUp(self):
        self.hosts = {443: ["www.eclipse.org"]}
        # we reuse the android-studio repo
        self.apt_repo_override_path = os.path.join(self.APT_FAKE_REPO_PATH, 'android')
        super().setUp()
        # override with container path
        self.installed_path = os.path.join(self.install_base_path, "ide", "eclipse")
        self.bad_download_page_file_path = os.path.join(get_data_dir(),
                                                        "server-content", "www.eclipse.org", "technology", "epp",
                                                        "downloads", "release", "version", "point_release",
                                                        "eclipse-java-linux-gtk-x86_64.tar.gz.sha512")

    def test_install_with_changed_download_page(self):
        """Installing eclipse ide should fail if download page has significantly changed"""
        download_page_file_path = os.path.join(get_data_dir(), "server-content", "www.eclipse.org", "downloads",
                                               "eclipse-packages", "index.html")
        self.bad_download_page_test(self.command(self.command_args), download_page_file_path)
        self.assertFalse(self.launcher_exists_and_is_pinned(self.desktop_filename))
        self.assertFalse(self.is_in_path(self.exec_link))

    def test_install_with_changed_checksum_page(self):
        """Installing eclipse ide should fail if checksum link is unparseable"""
        self.bad_download_page_test(self.command(self.command_args), self.bad_download_page_file_path)
        self.assertFalse(self.launcher_exists_and_is_pinned(self.desktop_filename))
        self.assertFalse(self.is_in_path(self.exec_link))


class EclipseJEEIDEInContainer(ContainerTests, test_ide.EclipseJEEIDETests):
    """This will test the eclipse IDE integration inside a container"""

    TIMEOUT_START = 20
    TIMEOUT_STOP = 10

    def setUp(self):
        self.hosts = {443: ["www.eclipse.org"]}
        # we reuse the android-studio repo
        self.apt_repo_override_path = os.path.join(self.APT_FAKE_REPO_PATH, 'android')
        super().setUp()
        # override with container path
        self.installed_path = os.path.join(self.install_base_path, "ide", "eclipse-jee")
        self.bad_download_page_file_path = os.path.join(get_data_dir(),
                                                        "server-content", "www.eclipse.org", "technology", "epp",
                                                        "downloads", "release", "version", "point_release",
                                                        "eclipse-jee-linux-gtk-x86_64.tar.gz.sha512")


class EclipsePHPIDEInContainer(ContainerTests, test_ide.EclipsePHPIDETests):
    """This will test the eclipse IDE integration inside a container"""

    TIMEOUT_START = 20
    TIMEOUT_STOP = 10

    def setUp(self):
        self.hosts = {443: ["www.eclipse.org"]}
        # we reuse the android-studio repo
        self.apt_repo_override_path = os.path.join(self.APT_FAKE_REPO_PATH, 'android')
        super().setUp()
        # override with container path
        self.installed_path = os.path.join(self.install_base_path, "ide", "eclipse-php")
        self.bad_download_page_file_path = os.path.join(get_data_dir(),
                                                        "server-content", "www.eclipse.org", "technology", "epp",
                                                        "downloads", "release", "version", "point_release",
                                                        "eclipse-php-linux-gtk-x86_64.tar.gz.sha512")


class EclipseCPPIDEInContainer(ContainerTests, test_ide.EclipseCPPIDETests):
    """This will test the eclipse IDE integration inside a container"""

    TIMEOUT_START = 20
    TIMEOUT_STOP = 10

    def setUp(self):
        self.hosts = {443: ["www.eclipse.org"]}
        # we reuse the android-studio repo
        self.apt_repo_override_path = os.path.join(self.APT_FAKE_REPO_PATH, 'android')
        super().setUp()
        # override with container path
        self.installed_path = os.path.join(self.install_base_path, "ide", "eclipse-cpp")
        self.bad_download_page_file_path = os.path.join(get_data_dir(),
                                                        "server-content", "www.eclipse.org", "technology", "epp",
                                                        "downloads", "release", "version", "point_release",
                                                        "eclipse-cpp-linux-gtk-x86_64.tar.gz.sha512")


class IdeaIDEInContainer(ContainerTests, test_ide.IdeaIDETests):
    """This will test the Idea IDE integration inside a container"""

    TIMEOUT_START = 20
    TIMEOUT_STOP = 10

    def setUp(self):
        self.hosts = {443: ["data.services.jetbrains.com", 'download.jetbrains.com']}
        # we reuse the android-studio repo
        self.apt_repo_override_path = os.path.join(self.APT_FAKE_REPO_PATH, 'android')
        super().setUp()
        # override with container path
        self.installed_path = os.path.join(self.install_base_path, "ide", "idea")
        self.bad_download_page_file_path = os.path.join(get_data_dir(),
                                                        "server-content", "data.services.jetbrains.com",
                                                        "products", "releases?code=IIC")

    # This actually tests the code in BaseJetBrains
    def test_install_with_changed_download_page(self):
        """Installing IntelliJ Idea should fail if download page has changed"""
        self.bad_download_page_test(self.command(self.command_args), self.bad_download_page_file_path)
        self.assertFalse(self.launcher_exists_and_is_pinned(self.desktop_filename))
        self.assertFalse(self.is_in_path(self.exec_link))


class IdeaUltimateIDEInContainer(ContainerTests, test_ide.IdeaUltimateIDETests):
    """This will test the Idea Ultimate IDE integration inside a container"""

    TIMEOUT_START = 20
    TIMEOUT_STOP = 10

    def setUp(self):
        self.hosts = {443: ["data.services.jetbrains.com", 'download.jetbrains.com']}
        # we reuse the android-studio repo
        self.apt_repo_override_path = os.path.join(self.APT_FAKE_REPO_PATH, 'android')
        super().setUp()
        # override with container path
        self.installed_path = os.path.join(self.install_base_path, "ide", "idea-ultimate")
        self.bad_download_page_file_path = os.path.join(get_data_dir(),
                                                        "server-content", "data.services.jetbrains.com",
                                                        "products", "releases?code=IIU")


class PyCharmIDEInContainer(ContainerTests, test_ide.PyCharmIDETests):
    """This will test the PyCharm IDE integration inside a container"""

    TIMEOUT_START = 20
    TIMEOUT_STOP = 10

    def setUp(self):
        self.hosts = {443: ["data.services.jetbrains.com", 'download.jetbrains.com']}
        super().setUp()
        # override with container path
        self.installed_path = os.path.join(self.install_base_path, "ide", "pycharm")
        self.bad_download_page_file_path = os.path.join(get_data_dir(),
                                                        "server-content", "data.services.jetbrains.com",
                                                        "products", "releases?code=PCC")


class PyCharmEducationalIDEInContainer(ContainerTests, test_ide.PyCharmEducationalIDETests):
    """This will test the PyCharm Educational IDE integration inside a container"""

    TIMEOUT_START = 20
    TIMEOUT_STOP = 10

    def setUp(self):
        self.hosts = {443: ["data.services.jetbrains.com", 'download.jetbrains.com']}
        super().setUp()
        # override with container path
        self.installed_path = os.path.join(self.install_base_path, "ide", "pycharm-educational")
        self.bad_download_page_file_path = os.path.join(get_data_dir(),
                                                        "server-content", "data.services.jetbrains.com",
                                                        "products", "releases?code=PCE")


class PyCharmProfessionalIDEInContainer(ContainerTests, test_ide.PyCharmProfessionalIDETests):
    """This will test the PyCharm Professional IDE integration inside a container"""

    TIMEOUT_START = 20
    TIMEOUT_STOP = 10

    def setUp(self):
        self.hosts = {443: ["data.services.jetbrains.com", 'download.jetbrains.com']}
        super().setUp()
        # override with container path
        self.installed_path = os.path.join(self.install_base_path, "ide", "pycharm-professional")
        self.bad_download_page_file_path = os.path.join(get_data_dir(),
                                                        "server-content", "data.services.jetbrains.com",
                                                        "products", "releases?code=PCP")


class RubyMineIDEInContainer(ContainerTests, test_ide.RubyMineIDETests):
    """This will test the RubyMine IDE integration inside a container"""

    TIMEOUT_START = 20
    TIMEOUT_STOP = 10

    def setUp(self):
        self.hosts = {443: ["data.services.jetbrains.com", 'download.jetbrains.com']}
        self.apt_repo_override_path = os.path.join(self.APT_FAKE_REPO_PATH, 'rubymine')
        super().setUp()
        # override with container path
        self.installed_path = os.path.join(self.install_base_path, "ide", "rubymine")
        self.bad_download_page_file_path = os.path.join(get_data_dir(),
                                                        "server-content", "data.services.jetbrains.com",
                                                        "products", "releases?code=RM")


class WebStormIDEInContainer(ContainerTests, test_ide.WebStormIDETests):
    """This will test the WebStorm IDE integration inside a container"""

    TIMEOUT_START = 20
    TIMEOUT_STOP = 10

    def setUp(self):
        self.hosts = {443: ["data.services.jetbrains.com", 'download.jetbrains.com']}
        super().setUp()
        # override with container path
        self.installed_path = os.path.join(self.install_base_path, "ide", "webstorm")
        self.bad_download_page_file_path = os.path.join(get_data_dir(),
                                                        "server-content", "data.services.jetbrains.com",
                                                        "products", "releases?code=WS")


class CLionIDEInContainer(ContainerTests, test_ide.CLionIDETests):
    """This will test the CLion IDE integration inside a container"""

    TIMEOUT_START = 20
    TIMEOUT_STOP = 10

    def setUp(self):
        self.hosts = {443: ["data.services.jetbrains.com", 'download.jetbrains.com']}
        super().setUp()
        # override with container path
        self.installed_path = os.path.join(self.install_base_path, "ide", "clion")
        self.bad_download_page_file_path = os.path.join(get_data_dir(),
                                                        "server-content", "data.services.jetbrains.com",
                                                        "products", "releases?code=CL")


class DataGripIDEInContainer(ContainerTests, test_ide.DataGripIDETests):
    """This will test the DataGrip IDE integration inside a container"""

    TIMEOUT_START = 20
    TIMEOUT_STOP = 10

    def setUp(self):
        self.hosts = {443: ["data.services.jetbrains.com", 'download.jetbrains.com']}
        super().setUp()
        # override with container path
        self.installed_path = os.path.join(self.install_base_path, "ide", "datagrip")
        self.bad_download_page_file_path = os.path.join(get_data_dir(),
                                                        "server-content", "data.services.jetbrains.com",
                                                        "products", "releases?code=DG")


class PhpStormIDEInContainer(ContainerTests, test_ide.PhpStormIDETests):
    """This will test the PhpStorm IDE integration inside a container"""

    TIMEOUT_START = 20
    TIMEOUT_STOP = 10

    def setUp(self):
        self.hosts = {443: ["data.services.jetbrains.com", 'download.jetbrains.com']}
        super().setUp()
        # override with container path
        self.installed_path = os.path.join(self.install_base_path, "ide", "phpstorm")
        self.bad_download_page_file_path = os.path.join(get_data_dir(),
                                                        "server-content", "data.services.jetbrains.com",
                                                        "products", "releases?code=PS")


<<<<<<< HEAD
class RiderIDEInContainer(ContainerTests, test_ide.RiderIDETests):
    """This will test the Rider IDE integration inside a container"""
=======
class GogLandIDEInContainer(ContainerTests, test_ide.GogLandIDETests):
    """This will test the GogLand IDE integration inside a container"""
>>>>>>> c386da6f

    TIMEOUT_START = 20
    TIMEOUT_STOP = 10

    def setUp(self):
<<<<<<< HEAD
        self.hosts = {443: ["data.services.jetbrains.com"]}
        super().setUp()
        # override with container path
        self.installed_path = os.path.join(self.install_base_path, "ide", "rider")
        self.bad_download_page_file_path = os.path.join(get_data_dir(),
                                                        "server-content", "data.services.jetbrains.com",
                                                        "products", "releases?code=RD")
=======
        self.hosts = {443: ["data.services.jetbrains.com", 'download.jetbrains.com']}
        super().setUp()
        # override with container path
        self.installed_path = os.path.join(self.install_base_path, "ide", "gogland")
        self.bad_download_page_file_path = os.path.join(get_data_dir(),
                                                        "server-content", "data.services.jetbrains.com",
                                                        "products", "releases?code=GO")
>>>>>>> c386da6f


class ArduinoIDEInContainer(ContainerTests, test_ide.ArduinoIDETests):
    """This will test the Arduino IDE integration inside a container"""

    TIMEOUT_START = 20
    TIMEOUT_STOP = 10

    def setUp(self):
        self.hosts = {80: ["www.arduino.cc"]}
        self.apt_repo_override_path = os.path.join(self.APT_FAKE_REPO_PATH, 'arduino')
        super().setUp()
        # override with container path
        self.installed_path = os.path.join(self.install_base_path, "ide", "arduino")

    def test_install_with_changed_download_page(self):
        """Installing arduino ide should fail if download page has significantly changed"""
        download_page_file_path = os.path.join(get_data_dir(), "server-content", "www.arduino.cc", "en", "Main",
                                               "Software")
        umake_command = self.command('{} ide arduino'.format(UMAKE))
        self.bad_download_page_test(umake_command, download_page_file_path)
        self.assertFalse(self.launcher_exists_and_is_pinned(self.desktop_filename))
        self.assertFalse(self.is_in_path(self.exec_link))

    def test_install_with_changed_checksum_page(self):
        """Installing arduino ide should fail if checksum link is unparseable"""
        download_page_file_path = os.path.join(get_data_dir(), "server-content", "www.arduino.cc",
                                               "checksums.md5sum.txt")
        umake_command = self.command('{} ide arduino'.format(UMAKE))
        self.bad_download_page_test(umake_command, download_page_file_path)
        self.assertFalse(self.launcher_exists_and_is_pinned(self.desktop_filename))
        self.assertFalse(self.is_in_path(self.exec_link))


class BaseNetBeansInContainer(ContainerTests, test_ide.BaseNetBeansTests):
    """This will test the NetBeans IDE integration inside a container"""

    TIMEOUT_START = 20
    TIMEOUT_STOP = 10
    TEST_CHECKSUM_NETBEANS_DATA = "e5018c428b5657b669155886f58429af63f69436625e876be9710824bbfd144a"

    def setUp(self):
        self.hosts = {80: ["download.netbeans.org"], 443: ["netbeans.org"]}
        # Reuse the Android Studio environment.
        self.apt_repo_override_path = os.path.join(self.APT_FAKE_REPO_PATH, 'android')
        super().setUp()
        # override with container path
        self.installed_path = os.path.join(self.install_base_path, "ide", "netbeans")

    def test_install_with_changed_download_page(self):
        """Installing NetBeans ide should fail if download page has significantly changed"""
        download_page_file_path = os.path.join(get_data_dir(), "server-content", "netbeans.org", "downloads",
                                               "zip.html")
        umake_command = self.command('{} ide netbeans'.format(UMAKE))
        self.bad_download_page_test(umake_command, download_page_file_path)
        self.assertFalse(self.launcher_exists_and_is_pinned(self.desktop_filename))
        self.assertFalse(self.is_in_path(self.exec_link))

    def test_install_with_changed_download_reference_page(self):
        """Installing NetBeans ide should fail if download reference page has significantly changed"""
        download_page_file_path = os.path.join(get_data_dir(), "server-content", "netbeans.org", "images_www",
                                               "v6", "download", "8.2", "final", "js", "files.js")
        umake_command = self.command('{} ide netbeans'.format(UMAKE))
        self.bad_download_page_test(umake_command, download_page_file_path)
        self.assertFalse(self.launcher_exists_and_is_pinned(self.desktop_filename))
        self.assertFalse(self.is_in_path(self.exec_link))

    def test_install_with_changed_checksum_page(self):
        """Installing NetBeans ide should fail if checksum link is wrong"""
        download_page_file_path = os.path.join(get_data_dir(), "server-content", "netbeans.org", "images_www",
                                               "v6", "download", "8.2", "final", "js", "files.js")
        with swap_file_and_restore(download_page_file_path) as content:
            with open(download_page_file_path, "w") as newfile:
                newfile.write(content.replace(self.TEST_CHECKSUM_NETBEANS_DATA, "abcdef"))
            self.child = spawn_process(self.command('{} ide netbeans'.format(UMAKE)))
            self.expect_and_no_warn("Choose installation path: {}".format(self.installed_path))
            self.child.sendline("")
            self.expect_and_no_warn([pexpect.EOF, "Corrupted download? Aborting."],
                                    timeout=self.TIMEOUT_INSTALL_PROGRESS, expect_warn=True)
            self.wait_and_close(exit_status=1)

            # we have nothing installed
            self.assertFalse(self.launcher_exists_and_is_pinned(self.desktop_filename))
            self.assertFalse(self.is_in_path(self.exec_link))


class VisualStudioCodeInContainer(ContainerTests, test_ide.VisualStudioCodeTest):
    """This will test the Visual Studio Code integration inside a container"""

    TIMEOUT_START = 20
    TIMEOUT_STOP = 10

    def setUp(self):
        self.hosts = {443: ["code.visualstudio.com", "go.microsoft.com"]}
        self.apt_repo_override_path = os.path.join(self.APT_FAKE_REPO_PATH, 'vscode')
        super().setUp()
        # override with container path
        self.installed_path = os.path.join(self.install_base_path, "ide", "visual-studio-code")


class LightTableInContainer(ContainerTests, test_ide.LightTableTest):
    """This will test the LightTable integration inside a container"""

    TIMEOUT_START = 20
    TIMEOUT_STOP = 10

    def setUp(self):
        self.hosts = {443: ["api.github.com", "github.com"]}
        self.apt_repo_override_path = os.path.join(self.APT_FAKE_REPO_PATH, 'LightTable')
        super().setUp()
        # override with container path
        self.installed_path = os.path.join(self.install_base_path, "ide", "lighttable")

    def test_install_with_changed_download_page(self):
        """Installing LightTable should fail if download page has significantly changed"""
        download_page_file_path = os.path.join(get_data_dir(), "server-content", "api.github.com",
                                               "repos", "LightTable", "LightTable", "releases", "latest")
        umake_command = self.command('{} ide lighttable'.format(UMAKE))
        self.bad_download_page_test(self.command(self.command_args), download_page_file_path)
        self.assertFalse(self.launcher_exists_and_is_pinned(self.desktop_filename))
        self.assertFalse(self.is_in_path(self.exec_link))


class AtomInContainer(ContainerTests, test_ide.AtomTest):
    """This will test the Atom integration inside a container"""

    TIMEOUT_START = 20
    TIMEOUT_STOP = 10

    def setUp(self):
        self.hosts = {443: ["api.github.com", "github.com"]}
        self.apt_repo_override_path = os.path.join(self.APT_FAKE_REPO_PATH, 'Atom')
        super().setUp()
        # override with container path
        self.installed_path = os.path.join(self.install_base_path, "ide", "atom")

    def test_install_with_changed_download_page(self):
        """Installing LightTable should fail if download page has significantly changed"""
        download_page_file_path = os.path.join(get_data_dir(), "server-content", "api.github.com",
                                               "repos", "Atom", "Atom", "releases", "latest")
        umake_command = self.command('{} ide atom'.format(UMAKE))
        self.bad_download_page_test(self.command(self.command_args), download_page_file_path)
        self.assertFalse(self.launcher_exists_and_is_pinned(self.desktop_filename))
        self.assertFalse(self.is_in_path(self.exec_link))


class SublimeTextInContainer(ContainerTests, test_ide.SublimeTextTests):
    """This will test the Sublime Text integration inside a container"""

    TIMEOUT_START = 20
    TIMEOUT_STOP = 10

    def setUp(self):
        self.hosts = {443: ["sublimetext.com", "download.sublimetext.com"]}
        super().setUp()
        # override with container path
        self.installed_path = os.path.join(self.install_base_path, "ide", "sublime-text")


class SpringToolsSuiteInContainer(ContainerTests, test_ide.SpringToolsSuiteTest):
    """This will test Spring Tools Suite IDE integration inside a container"""

    TIMEOUT_START = 20
    TIMEOUT_STOP = 10

    def setUp(self):
        self.hosts = {443: ['spring.io'], 80: ['download.springsource.com']}
        self.apt_repo_override_path = os.path.join(self.APT_FAKE_REPO_PATH, 'android')
        super().setUp()
        # override with container path
        self.installed_path = os.path.join(self.install_base_path, "ide", "spring-tools-suite")

    def test_install_with_changed_download_page(self):
        """Installing STS should fail if download page has significantly changed"""
        download_page_file_path = os.path.join(get_data_dir(), "server-content", "spring.io", "tools", "sts",
                                               "all")
        umake_command = self.command('{} ide spring-tools-suite'.format(UMAKE))
        self.bad_download_page_test(self.command(self.command_args), download_page_file_path)
        self.assertFalse(self.launcher_exists_and_is_pinned(self.desktop_filename))
        self.assertFalse(self.is_in_path(self.exec_link))

    def test_install_with_changed_checksum_page(self):
        """Installing STS should fail if checksum link is unparseable"""
        download_page_file_path = os.path.join(get_data_dir(), 'server-content', 'download.springsource.com', 'release',
                                               'STS', 'mock.RELEASE', 'dist', 'emock',
                                               'spring-tool-suite-mock.RELEASE-emock-linux-gtk-x86_64.tar.gz.sha1')
        self.bad_download_page_test(self.command(self.command_args), download_page_file_path)
        self.assertFalse(self.launcher_exists_and_is_pinned(self.desktop_filename))
        self.assertFalse(self.is_in_path(self.exec_link))


class ProcessingInContainer(ContainerTests, test_ide.ProcessingTests):
    """This will test the Processing integration inside a container"""

    TIMEOUT_START = 20
    TIMEOUT_STOP = 10

    def setUp(self):
        self.hosts = {443: ["api.github.com", "github.com"]}
        self.apt_repo_override_path = os.path.join(self.APT_FAKE_REPO_PATH, 'arduino')
        super().setUp()
        # override with container path
        self.installed_path = os.path.join(self.install_base_path, "ide", "processing")

    def test_install_with_changed_download_page(self):
        """Installing Processing should fail if download page has significantly changed"""
        download_page_file_path = os.path.join(get_data_dir(), "server-content", "api.github.com",
                                               "repos", "processing", "processing", "releases", "latest")
        umake_command = self.command('{} ide processing'.format(UMAKE))
        self.bad_download_page_test(self.command(self.command_args), download_page_file_path)
        self.assertFalse(self.launcher_exists_and_is_pinned(self.desktop_filename))
        self.assertFalse(self.is_in_path(self.exec_link))<|MERGE_RESOLUTION|>--- conflicted
+++ resolved
@@ -290,19 +290,29 @@
                                                         "products", "releases?code=PS")
 
 
-<<<<<<< HEAD
+class GogLandIDEInContainer(ContainerTests, test_ide.GogLandIDETests):
+    """This will test the GogLand IDE integration inside a container"""
+
+    TIMEOUT_START = 20
+    TIMEOUT_STOP = 10
+
+    def setUp(self):
+        self.hosts = {443: ["data.services.jetbrains.com", 'download.jetbrains.com']}
+        super().setUp()
+        # override with container path
+        self.installed_path = os.path.join(self.install_base_path, "ide", "gogland")
+        self.bad_download_page_file_path = os.path.join(get_data_dir(),
+                                                        "server-content", "data.services.jetbrains.com",
+                                                        "products", "releases?code=GO")
+
+
 class RiderIDEInContainer(ContainerTests, test_ide.RiderIDETests):
     """This will test the Rider IDE integration inside a container"""
-=======
-class GogLandIDEInContainer(ContainerTests, test_ide.GogLandIDETests):
-    """This will test the GogLand IDE integration inside a container"""
->>>>>>> c386da6f
-
-    TIMEOUT_START = 20
-    TIMEOUT_STOP = 10
-
-    def setUp(self):
-<<<<<<< HEAD
+
+    TIMEOUT_START = 20
+    TIMEOUT_STOP = 10
+
+    def setUp(self):
         self.hosts = {443: ["data.services.jetbrains.com"]}
         super().setUp()
         # override with container path
@@ -310,17 +320,9 @@
         self.bad_download_page_file_path = os.path.join(get_data_dir(),
                                                         "server-content", "data.services.jetbrains.com",
                                                         "products", "releases?code=RD")
-=======
-        self.hosts = {443: ["data.services.jetbrains.com", 'download.jetbrains.com']}
-        super().setUp()
-        # override with container path
-        self.installed_path = os.path.join(self.install_base_path, "ide", "gogland")
-        self.bad_download_page_file_path = os.path.join(get_data_dir(),
-                                                        "server-content", "data.services.jetbrains.com",
-                                                        "products", "releases?code=GO")
->>>>>>> c386da6f
-
-
+                                                        
+                                                        
+                                                        
 class ArduinoIDEInContainer(ContainerTests, test_ide.ArduinoIDETests):
     """This will test the Arduino IDE integration inside a container"""
 
